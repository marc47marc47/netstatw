<<<<<<< HEAD
use netstat::*;
use std::collections::{HashMap, HashSet};
use std::env;
use std::thread;
use std::time::{Duration, Instant};
use sysinfo::{Pid, System};
#[cfg(windows)]
mod win_net;
=======
extern crate netstat2;

use netstat2::*;
use sysinfo::{System, Pid};
>>>>>>> da7f66f4

#[derive(Clone)]
struct SocketEntry {
    proto: String,
    local_addr: String,
    remote_addr: String,
    state: String,
    process_info: String,
    pids: Vec<u32>,
    agg_stats: Option<ProcessStats>,
}

fn get_process_info(system: &System, pid: u32) -> String {
    system
        .process(Pid::from(pid as usize))
        .map(|process| {
            let full_path = process.exe().unwrap_or_else(|| process.name().as_ref());
            format!("{}: {}", pid, full_path.display())
        })
        .unwrap_or_else(|| format!("{}: Unknown", pid))
}

fn state_sort_order(state: &str) -> u8 {
    // Reverse order - higher priority states get lower numbers for reverse sorting
    match state {
        "TimeWait" => 2,
        "LastAck" => 3,
        "Closing" => 4,
        "CloseWait" => 5,
        "FinWait2" => 6,
        "FinWait1" => 7,
        "SynReceived" => 8,
        "SynSent" => 9,
        "Established" => 10,
        "Listen" => 11,
        "-" => 1, // For UDP
        _ => 0,   // Unknown states
    }
}

fn parse_addr_port(addr: &str) -> (&str, u16) {
    if let Some(last_colon) = addr.rfind(':') {
        let ip = &addr[..last_colon];
        let port_str = &addr[last_colon + 1..];
        if let Ok(port) = port_str.parse::<u16>() {
            return (ip, port);
        }
    }
    (addr, 0) // fallback
}

impl SocketEntry {
    fn sort_key(&self) -> (u8, &str, &str, u16) {
        let (ip, port) = parse_addr_port(&self.local_addr);
        (state_sort_order(&self.state), &self.proto, ip, port)
    }
}

#[derive(Clone, Default)]
struct ProcessStats {
    cpu_pct: f32,
    read_rate_bps: f64,
    write_rate_bps: f64,
    net_rx_rate_bps: f64,
    net_tx_rate_bps: f64,
    total_read_bytes: u64,
    total_written_bytes: u64,
}

fn human_readable_rate(bps: f64) -> String {
    if !bps.is_finite() || bps < 0.0 {
        return "N/A".to_string();
    }
    const UNITS: [&str; 5] = ["B/s", "KB/s", "MB/s", "GB/s", "TB/s"];
    let mut v = bps;
    let mut idx = 0usize;
    while v >= 1024.0 && idx < UNITS.len() - 1 {
        v /= 1024.0;
        idx += 1;
    }
    if idx == 0 {
        format!("{:.0} {}", v, UNITS[idx])
    } else {
        format!("{:.1} {}", v, UNITS[idx])
    }
}

#[derive(Clone, Copy, Debug, PartialEq, Eq)]
enum SortKeyKind { Cpu, R, W, Rx, Tx }

fn parse_args() -> (bool, u64, Option<usize>, Vec<SortKeyKind>) {
    // Returns (show_stats, sample_interval_ms, top_n, sort_keys)
    let mut show_stats = false;
    let mut sample_interval_ms: u64 = 800;
    let mut top_n: Option<usize> = None;
    let mut sort_keys: Vec<SortKeyKind> = Vec::new();

    let mut args = env::args().skip(1).peekable();
    while let Some(arg) = args.next() {
        match arg.as_str() {
            "--full" => show_stats = true,
            "--sample-interval" => {
                if let Some(v) = args.next() && let Ok(ms) = v.parse::<u64>() {
                    sample_interval_ms = ms.max(1);
                }
            }
            "--top" => {
                if let Some(v) = args.next() && let Ok(n) = v.parse::<usize>() {
                    top_n = Some(n);
                }
            }
            "-f" => show_stats = true,
            "--sort" | "-s" => {
                if let Some(v) = args.next() {
                    let key = v.to_ascii_lowercase();
                    match key.as_str() {
                        "cpu" => sort_keys.push(SortKeyKind::Cpu),
                        "r" => sort_keys.push(SortKeyKind::R),
                        "w" => sort_keys.push(SortKeyKind::W),
                        "rx" => sort_keys.push(SortKeyKind::Rx),
                        "tx" => sort_keys.push(SortKeyKind::Tx),
                        _ => {}
                    }
                }
            }
            "-i" => {
                if let Some(v) = args.next() && let Ok(ms) = v.parse::<u64>() {
                    sample_interval_ms = ms.max(1);
                }
            }
            "-t" => {
                if let Some(v) = args.next() && let Ok(n) = v.parse::<usize>() {
                    top_n = Some(n);
                }
            }
            _ => {}
        }

        // Support attached short options like -i500 or -t3 or -scpu/-sRx
        if arg.starts_with('-') && !arg.starts_with("--") && arg.len() > 2 {
            let flag = &arg[1..2];
            let rest = &arg[2..];
            match flag {
                "i" => {
                    if let Ok(ms) = rest.parse::<u64>() { sample_interval_ms = ms.max(1); }
                }
                "t" => {
                    if let Ok(n) = rest.parse::<usize>() { top_n = Some(n); }
                }
                "s" => {
                    let key = rest.to_ascii_lowercase();
                    match key.as_str() {
                        "cpu" => sort_keys.push(SortKeyKind::Cpu),
                        "r" => sort_keys.push(SortKeyKind::R),
                        "w" => sort_keys.push(SortKeyKind::W),
                        "rx" => sort_keys.push(SortKeyKind::Rx),
                        "tx" => sort_keys.push(SortKeyKind::Tx),
                        _ => {}
                    }
                }
                _ => {}
            }
        }
    }
    // If sorting by metrics is requested, ensure stats are computed.
    if !sort_keys.is_empty() {
        show_stats = true;
    }
    (show_stats, sample_interval_ms, top_n, sort_keys)
}

fn print_help() {
    let exe = env::args().next().unwrap_or_else(|| "netstatw".to_string());
    println!("Usage: {} [OPTIONS]", exe);
    println!();
    println!("Options:");
    println!("  -h, --help                 Show this help and exit");
    println!("  -f, --full                Show CPU/Disk/IO and per-process net columns");
    println!("  -s, --sort KEY            Sort by metric (repeatable): cpu | R | W | Rx | Tx");
    println!("  -i, --sample-interval MS   Sampling interval in milliseconds (default: 800)");
    println!("  -t, --top N                Limit number of PIDs shown and included per row");
}

fn collect_process_stats(
    system: &mut System,
    pids: &HashSet<u32>,
    interval: Duration,
) -> HashMap<u32, ProcessStats> {
    // sysinfo notes:
    // - Process CPU% becomes meaningful after at least two refreshes.
    // - Disk usage totals are cumulative; compute deltas over `interval` for per-second rates.
    // - Some platforms may not expose all counters; such values may remain 0.
    // Initial refresh to capture baseline totals.
    system.refresh_processes();

    let mut base_totals: HashMap<u32, (u64, u64)> = HashMap::new();
    for &pid in pids {
        if let Some(proc_) = system.process(Pid::from(pid as usize)) {
            let du = proc_.disk_usage();
            base_totals.insert(pid, (du.total_read_bytes, du.total_written_bytes));
        }
    }

    let start = Instant::now();
    let sleep_dur = if interval.is_zero() {
        Duration::from_millis(1)
    } else {
        interval
    };
    thread::sleep(sleep_dur);

    // Second refresh to compute deltas; also makes cpu_usage meaningful.
    system.refresh_processes();

    let elapsed = start.elapsed().as_secs_f64().max(0.001);
    let mut out: HashMap<u32, ProcessStats> = HashMap::new();

    for &pid in pids {
        if let Some(proc_) = system.process(Pid::from(pid as usize)) {
            let cpu = proc_.cpu_usage();
            let du = proc_.disk_usage();
            let (base_r, base_w) = base_totals
                .get(&pid)
                .copied()
                .unwrap_or((du.total_read_bytes, du.total_written_bytes));
            let read_delta = du.total_read_bytes.saturating_sub(base_r) as f64;
            let write_delta = du.total_written_bytes.saturating_sub(base_w) as f64;
            let read_rate = read_delta / elapsed;
            let write_rate = write_delta / elapsed;
            out.insert(
                pid,
                ProcessStats {
                    cpu_pct: cpu,
                    read_rate_bps: read_rate,
                    write_rate_bps: write_rate,
                    net_rx_rate_bps: 0.0,
                    net_tx_rate_bps: 0.0,
                    total_read_bytes: du.total_read_bytes,
                    total_written_bytes: du.total_written_bytes,
                },
            );
        }
    }

out
}

fn build_socket_entries(
    sockets_info: Vec<SocketInfo>,
    system: &System,
    top_n: Option<usize>,
) -> Vec<SocketEntry> {
    let mut entries: Vec<SocketEntry> = Vec::new();
    for si in sockets_info {
        let process_info_list: Vec<String> = si
            .associated_pids
            .iter()
            .take(top_n.unwrap_or(usize::MAX))
            .map(|&pid| get_process_info(system, pid))
            .collect();
        let process_info = if process_info_list.is_empty() {
            "Unknown".to_string()
        } else {
            process_info_list.join(", ")
        };
        let pids: Vec<u32> = si
            .associated_pids
            .iter()
            .cloned()
            .take(top_n.unwrap_or(usize::MAX))
            .collect();

        match si.protocol_socket_info {
            ProtocolSocketInfo::Tcp(tcp_si) => {
                let local_addr = format!("{}:{}", tcp_si.local_addr, tcp_si.local_port);
                let remote_addr = format!("{}:{}", tcp_si.remote_addr, tcp_si.remote_port);
                let state = format!("{:?}", tcp_si.state);

                entries.push(SocketEntry {
                    proto: "TCP".to_string(),
                    local_addr,
                    remote_addr,
                    state,
                    process_info,
                    pids,
                    agg_stats: None,
                });
            }
            ProtocolSocketInfo::Udp(udp_si) => {
                let local_addr = format!("{}:{}", udp_si.local_addr, udp_si.local_port);

                entries.push(SocketEntry {
                    proto: "UDP".to_string(),
                    local_addr,
                    remote_addr: "*:*".to_string(),
                    state: "-".to_string(),
                    process_info,
                    pids,
                    agg_stats: None,
                });
            }
        }
    }

    entries
}

fn main() {
    // Help flag handling
    if env::args().skip(1).any(|a| a == "--help" || a == "-h") {
        print_help();
        return;
    }

    let (show_stats, sample_interval_ms, top_n, sort_keys) = parse_args();

    let mut system = System::new_all();
    system.refresh_all();

    let af_flags = AddressFamilyFlags::IPV4 | AddressFamilyFlags::IPV6;
    let proto_flags = ProtocolFlags::TCP | ProtocolFlags::UDP;
    let sockets_info = get_sockets_info(af_flags, proto_flags).unwrap();
    //println!("Found {} sockets", sockets_info.len());
    //println!("sockets info: {:#?}", sockets_info);

    // Collect all socket entries
    let mut socket_entries: Vec<SocketEntry> = build_socket_entries(sockets_info, &system, top_n);

    // If stats requested, sample process stats once for all involved PIDs and aggregate per row.
    // Also compute network per-process rates on Windows; on other platforms remain N/A.
    if show_stats {
        let mut pid_set: HashSet<u32> = HashSet::new();
        for e in &socket_entries {
            for &p in &e.pids {
                pid_set.insert(p);
            }
        }
        if !pid_set.is_empty() {
            // Windows-specific per-process TCP network sampling.
            #[cfg(windows)]
            let net_rates: std::collections::HashMap<u32, (f64, f64)> = {
                let dur = Duration::from_millis(sample_interval_ms);
                crate::win_net::sample_per_process_tcp_estats(dur)
            };
            #[cfg(not(windows))]
            let net_rates: std::collections::HashMap<u32, (f64, f64)> = Default::default();
            let stats_map = collect_process_stats(
                &mut system,
                &pid_set,
                Duration::from_millis(sample_interval_ms),
            );
            for entry in &mut socket_entries {
                let mut agg = ProcessStats::default();
                let mut any = false;
                let mut net_any = false;
                for &p in &entry.pids {
                    if let Some(s) = stats_map.get(&p) {
                        any = true;
                        agg.cpu_pct += s.cpu_pct;
                        agg.read_rate_bps += s.read_rate_bps;
                        agg.write_rate_bps += s.write_rate_bps;
                        agg.total_read_bytes =
                            agg.total_read_bytes.saturating_add(s.total_read_bytes);
                        agg.total_written_bytes = agg
                            .total_written_bytes
                            .saturating_add(s.total_written_bytes);
                    }
                    if let Some((rx, tx)) = net_rates.get(&p) {
                        net_any = true;
                        agg.net_rx_rate_bps += *rx;
                        agg.net_tx_rate_bps += *tx;
                    }
                }
                if !net_any {
                    // Mark network as not available so formatting shows N/A
                    agg.net_rx_rate_bps = f64::NAN;
                    agg.net_tx_rate_bps = f64::NAN;
                }
                if any {
                    entry.agg_stats = Some(agg);
                }
            }
        }
    }

    // Sort
    if !sort_keys.is_empty() {
        socket_entries.sort_by(|a, b| {
            for key in &sort_keys {
                let av = match (key, &a.agg_stats) {
                    (SortKeyKind::Cpu, Some(s)) => s.cpu_pct as f64,
                    (SortKeyKind::R, Some(s)) => s.read_rate_bps,
                    (SortKeyKind::W, Some(s)) => s.write_rate_bps,
                    (SortKeyKind::Rx, Some(s)) => s.net_rx_rate_bps,
                    (SortKeyKind::Tx, Some(s)) => s.net_tx_rate_bps,
                    _ => f64::NAN,
                };
                let bv = match (key, &b.agg_stats) {
                    (SortKeyKind::Cpu, Some(s)) => s.cpu_pct as f64,
                    (SortKeyKind::R, Some(s)) => s.read_rate_bps,
                    (SortKeyKind::W, Some(s)) => s.write_rate_bps,
                    (SortKeyKind::Rx, Some(s)) => s.net_rx_rate_bps,
                    (SortKeyKind::Tx, Some(s)) => s.net_tx_rate_bps,
                    _ => f64::NAN,
                };
                // Descending; treat NaN as smallest
                let ord = if av.is_nan() && bv.is_nan() {
                    std::cmp::Ordering::Equal
                } else if av.is_nan() {
                    std::cmp::Ordering::Greater
                } else if bv.is_nan() {
                    std::cmp::Ordering::Less
                } else {
                    bv.partial_cmp(&av).unwrap_or(std::cmp::Ordering::Equal)
                };
                if ord != std::cmp::Ordering::Equal {
                    return ord;
                }
            }
            a.sort_key().cmp(&b.sort_key())
        });
    } else {
        // Default: by STATE, PROTO, LOCAL ADDRESS
        socket_entries.sort_by(|a, b| a.sort_key().cmp(&b.sort_key()));
    }

    // Print header
    if show_stats {
        println!(
            "{:<10} {:<34} {:<27} {:<17} {:>7} {:>10} {:>10} {:>10} {:>10} {:<40}",
            "PROTO", "LOCAL ADDRESS", "REMOTE ADDRESS", "STATE", "CPU%", "R/s", "W/s", "Rx/s", "Tx/s", "PROCESS"
        );
    } else {
        println!(
            "{:<10} {:<34} {:<27} {:<17} {:<40}",
            "PROTO", "LOCAL ADDRESS", "REMOTE ADDRESS", "STATE", "PROCESS"
        );
    }

    // Create aligned separator line
    let proto_sep = "-".repeat(9);
    let local_addr_sep = "-".repeat(33);
    let remote_addr_sep = "-".repeat(26);
    let state_sep = "-".repeat(16);
    let process_sep = "-".repeat(39);
    if show_stats {
        let cpu_sep = "-".repeat(6);
        let r_sep = "-".repeat(9);
        let w_sep = "-".repeat(9);
        let rx_sep = "-".repeat(9);
        let tx_sep = "-".repeat(9);
        println!(
            "{}  {}  {}  {}  {}  {}  {}  {}  {}  {}",
            proto_sep, local_addr_sep, remote_addr_sep, state_sep, cpu_sep, r_sep, w_sep, rx_sep, tx_sep, process_sep
        );
    } else {
        println!(
            "{}  {}  {}  {}  {}",
            proto_sep, local_addr_sep, remote_addr_sep, state_sep, process_sep
        );
    }

    // Print sorted entries
    for entry in socket_entries {
        if show_stats {
            let (cpu_s, r_s, w_s, rx_s, tx_s) = if let Some(s) = &entry.agg_stats {
                (
                    format!("{:.1}", s.cpu_pct),
                    human_readable_rate(s.read_rate_bps),
                    human_readable_rate(s.write_rate_bps),
                    human_readable_rate(s.net_rx_rate_bps),
                    human_readable_rate(s.net_tx_rate_bps),
                )
            } else {
                (
                    "N/A".to_string(),
                    "N/A".to_string(),
                    "N/A".to_string(),
                    "N/A".to_string(),
                    "N/A".to_string(),
                )
            };
            println!(
                "{:<10} {:<34} {:<27} {:<17} {:>7} {:>10} {:>10} {:>10} {:>10} {:<40}",
                entry.proto,
                entry.local_addr,
                entry.remote_addr,
                entry.state,
                cpu_s,
                r_s,
                w_s,
                rx_s,
                tx_s,
                entry.process_info
            );
        } else {
            println!(
                "{:<10} {:<34} {:<27} {:<17} {:<40}",
                entry.proto, entry.local_addr, entry.remote_addr, entry.state, entry.process_info
            );
        }
    }
}<|MERGE_RESOLUTION|>--- conflicted
+++ resolved
@@ -1,5 +1,6 @@
-<<<<<<< HEAD
-use netstat::*;
+extern crate netstat2;
+
+use netstat2::*;
 use std::collections::{HashMap, HashSet};
 use std::env;
 use std::thread;
@@ -7,12 +8,7 @@
 use sysinfo::{Pid, System};
 #[cfg(windows)]
 mod win_net;
-=======
-extern crate netstat2;
-
-use netstat2::*;
-use sysinfo::{System, Pid};
->>>>>>> da7f66f4
+
 
 #[derive(Clone)]
 struct SocketEntry {
