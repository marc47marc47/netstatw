--- conflicted
+++ resolved
@@ -4,15 +4,10 @@
 edition = "2024"
 
 [dependencies]
-<<<<<<< HEAD
-netstat = "0.7.0"
+netstat2 = "0.11.1"
 sysinfo = "0.30"
 windows-sys = { version = "0.52", features = [
   "Win32_Foundation",
   "Win32_NetworkManagement_IpHelper",
   "Win32_Networking_WinSock",
-] }
-=======
-netstat2 = "0.11.1"
-sysinfo = "0.30"
->>>>>>> da7f66f4
+] }